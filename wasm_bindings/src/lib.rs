--- conflicted
+++ resolved
@@ -325,7 +325,7 @@
     }
 }
 
-<<<<<<< HEAD
+
 #[wasm_bindgen(js_name = PDAG)]
 pub struct PDAG {
     inner: rust_core::RustPDAG,
@@ -433,10 +433,10 @@
     }
 
     #[wasm_bindgen(js_name = toDag, catch)]
-    pub fn to_dag(&self) -> Result<RustDAG, JsValue> {
+    pub fn to_dag(&self) -> Result<DAG, JsValue> {
         self.inner
             .to_dag()
-            .map(|dag| RustDAG { inner: dag })
+            .map(|dag| DAG { inner: dag })
             .map_err(|e| JsValue::from_str(&e))
     }
 
@@ -447,8 +447,6 @@
         }
     }
 }
-=======
->>>>>>> e1432dbb
 
 // Optional: Add a start function for debugging or initialization
 #[wasm_bindgen(start)]
