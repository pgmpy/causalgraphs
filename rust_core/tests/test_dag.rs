--- conflicted
+++ resolved
@@ -431,11 +431,7 @@
 
     // No separator should exist because B→D and C→D are direct edges
     assert!(result.is_err());
-<<<<<<< HEAD
     assert!(result.unwrap_err().contains("No possible separators because B and D are adjacent"));
-=======
-    assert!(result.unwrap_err().to_string().contains("adjacent"));
->>>>>>> b709ab52
 }
 
 #[test]
