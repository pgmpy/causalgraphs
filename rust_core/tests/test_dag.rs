use std::collections::HashSet;
use rust_core::graph_role::GraphError;
use std::hash::{Hash, Hasher};
use rust_core::{graph_role::GraphRoles, RustDAG};

#[test]
fn test_add_nodes_and_edges() {
    let mut dag = RustDAG::new();
    dag.add_node("A".to_string(), false).unwrap();
    dag.add_node("B".to_string(), false).unwrap();
    dag.add_edge("A".to_string(), "B".to_string(), None)
        .unwrap();
    assert_eq!(dag.node_count(), 2);
    assert_eq!(dag.edge_count(), 1);
    assert!(dag.get_parents("B").unwrap().contains(&"A".to_string()));
}

#[test]
fn test_active_trail_basic() {
    let mut dag: RustDAG = RustDAG::new();
    dag.add_edges_from(
        vec![
            ("diff".to_string(), "grades".to_string()),
            ("intel".to_string(), "grades".to_string()),
        ],
        None,
    )
    .unwrap();

    let result = dag
        .active_trail_nodes(vec!["diff".to_string()], None, false)
        .unwrap();

    let expected: HashSet<String> = vec!["diff".to_string(), "grades".to_string()]
        .into_iter()
        .collect();
    assert_eq!(result["diff"], expected);
}

#[test]
fn test_active_trail_with_observed() {
    let mut dag = RustDAG::new();
    dag.add_edges_from(
        vec![
            ("diff".to_string(), "grades".to_string()),
            ("intel".to_string(), "grades".to_string()),
        ],
        None,
    )
    .unwrap();

    let result = dag
        .active_trail_nodes(
            vec!["diff".to_string(), "intel".to_string()],
            Some(vec!["grades".to_string()]),
            false,
        )
        .unwrap();
    // With grades observed, diff and intel should be in each other's active trail
    let expected_diff: HashSet<String> = vec!["diff".to_string(), "intel".to_string()]
        .into_iter()
        .collect();
    let expected_intel: HashSet<String> = vec!["diff".to_string(), "intel".to_string()]
        .into_iter()
        .collect();

    assert_eq!(result["diff"], expected_diff);
    assert_eq!(result["intel"], expected_intel);
}

#[test]
fn test_is_dconnected() {
    let mut dag = RustDAG::new();
    dag.add_edges_from(
        vec![
            ("diff".to_string(), "grades".to_string()),
            ("intel".to_string(), "grades".to_string()),
            ("grades".to_string(), "letter".to_string()),
            ("intel".to_string(), "sat".to_string()),
        ],
        None,
    )
    .unwrap();
    // diff and intel are not d-connected (blocked by collider at grades)
    assert_eq!(
        dag.is_dconnected("diff", "intel", None, false).unwrap(),
        false
    );

    // grades and sat are d-connected through intel
    assert_eq!(
        dag.is_dconnected("grades", "sat", None, false).unwrap(),
        true
    );

    // diff and intel become d-connected when grades is observed
    assert_eq!(
        dag.is_dconnected("diff", "intel", Some(vec!["grades".to_string()]), false)
            .unwrap(),
        true
    );
}

#[test]
fn test_are_neighbors() {
    let mut dag = RustDAG::new();
    dag.add_edges_from(
        vec![
            ("A".to_string(), "B".to_string()),
            ("B".to_string(), "C".to_string()),
        ],
        None,
    )
    .unwrap();
    assert_eq!(dag.are_neighbors("A", "B").unwrap(), true);
    assert_eq!(dag.are_neighbors("B", "A").unwrap(), true); // Should work both ways
    assert_eq!(dag.are_neighbors("A", "C").unwrap(), false);
}

#[test]
fn test_minimal_dseparator_simple() {
    let mut dag = RustDAG::new();
    dag.add_edges_from(
        vec![
            ("A".to_string(), "B".to_string()),
            ("B".to_string(), "C".to_string()),
        ],
        None,
    )
    .unwrap();
    let result = dag.minimal_dseparator(vec!["A".to_string()], vec!["C".to_string()], false).unwrap();
    let expected: HashSet<String> = vec!["B".to_string()].into_iter().collect();
    assert_eq!(result, Some(expected));
}

#[test]
fn test_minimal_dseparator_complex() {
    let mut dag = RustDAG::new();
    dag.add_edges_from(
        vec![
            ("A".to_string(), "B".to_string()),
            ("B".to_string(), "C".to_string()),
            ("C".to_string(), "D".to_string()),
            ("A".to_string(), "E".to_string()),
            ("E".to_string(), "D".to_string()),
        ],
        None,
    )
    .unwrap();
    let result = dag.minimal_dseparator(vec!["A".to_string()], vec!["D".to_string()], false).unwrap();
    let expected: HashSet<String> = vec!["C".to_string(), "E".to_string()].into_iter().collect();
    assert_eq!(result, Some(expected));
}

#[test]
fn test_minimal_dseparator_latent_case_1() {
    let mut dag = RustDAG::new();
    dag.add_node("A".to_string(), false).unwrap();
    dag.add_node("B".to_string(), true).unwrap(); // latent
    dag.add_node("C".to_string(), false).unwrap();
    dag.add_edges_from(
        vec![
            ("A".to_string(), "B".to_string()),
            ("B".to_string(), "C".to_string()),
        ],
        None,
    )
    .unwrap();
    // No d-separator should exist because B is latent
    let result = dag.minimal_dseparator(vec!["A".to_string()], vec!["C".to_string()], false).unwrap();
    assert_eq!(result, None);
}

#[test]
fn test_minimal_dseparator_latent_case_2() {
    let mut dag = RustDAG::new();
    dag.add_node("A".to_string(), false).unwrap();
    dag.add_node("D".to_string(), false).unwrap();
    dag.add_node("B".to_string(), true).unwrap(); // B is latent
    dag.add_node("C".to_string(), false).unwrap();
    dag.add_edges_from(
        vec![
            ("A".to_string(), "D".to_string()),
            ("D".to_string(), "B".to_string()),
            ("B".to_string(), "C".to_string()),
        ],
        None,
    )
    .unwrap();

    let result = dag.minimal_dseparator(vec!["A".to_string()], vec!["C".to_string()], false).unwrap();
    let expected: HashSet<String> = vec!["D".to_string()].into_iter().collect();
    assert_eq!(
        result,
        Some(expected),
        "Expected D to d-separate A and C when B is latent"
    );
}

#[test]
fn test_minimal_dseparator_latent_case_3() {
    let mut dag = RustDAG::new();
    dag.add_node("A".to_string(), false).unwrap();
    dag.add_node("B".to_string(), false).unwrap();
    dag.add_node("C".to_string(), false).unwrap();
    dag.add_node("D".to_string(), true).unwrap(); // D is latent
    dag.add_edges_from(
        vec![
            ("A".to_string(), "B".to_string()),
            ("B".to_string(), "C".to_string()),
            ("A".to_string(), "D".to_string()),
            ("D".to_string(), "C".to_string()),
        ],
        None,
    )
    .unwrap();
    let result = dag.minimal_dseparator(vec!["A".to_string()], vec!["C".to_string()], false).unwrap();
    assert_eq!(result, None, "Expected no d-separator when D is latent with multiple paths A→B→C and A→D→C (D is unobservable, because of its latent status)");
}

#[test]
fn test_minimal_dseparator_latent_case_5() {
    // dag_lat5 = DAG([("A", "B"), ("B", "C"), ("A", "D"), ("D", "E"), ("E", "C")], latents={"E"})
    // self.assertEqual(dag_lat5.minimal_dseparator(start="A", end="C"), {"B", "D"})
    let mut dag = RustDAG::new();
    dag.add_node("A".to_string(), false).unwrap();
    dag.add_node("B".to_string(), false).unwrap();
    dag.add_node("C".to_string(), false).unwrap();
    dag.add_node("D".to_string(), false).unwrap();
    dag.add_node("E".to_string(), true).unwrap(); // E is latent
    dag.add_edges_from(
        vec![
            ("A".to_string(), "B".to_string()),
            ("B".to_string(), "C".to_string()),
            ("A".to_string(), "D".to_string()),
            ("D".to_string(), "E".to_string()),
            ("E".to_string(), "C".to_string()),
        ],
        None,
    )
    .unwrap();
    let result = dag.minimal_dseparator(vec!["A".to_string()], vec!["C".to_string()], false).unwrap();
    let expected: HashSet<String> = vec!["B".to_string(), "D".to_string()].into_iter().collect();
    assert_eq!(
        result,
        Some(expected),
        "Expected [B, D] to d-separate A and C when E is latent(Observe B & parent of C => D)"
    );
}

#[test]
fn test_minimal_dseparator_adjacent_error() {
    let mut dag = RustDAG::new();
    dag.add_edges_from(vec![("A".to_string(), "B".to_string())], None)
        .unwrap();

    let result = dag.minimal_dseparator(vec!["A".to_string()], vec!["B".to_string()], false);
    assert!(result.is_err());
    assert!(result.unwrap_err().contains("adjacent"));
}

#[test]
<<<<<<< HEAD
fn test_multiple_chains_separation() {
    // Graph: A1→B1→C1, A2→B2→C2, A3→B3→C3 (three independent chains)
    let mut dag = RustDAG::new();
    dag.add_edges_from(
        vec![
            ("A1".to_string(), "B1".to_string()),
            ("B1".to_string(), "C1".to_string()),
            ("A2".to_string(), "B2".to_string()),
            ("B2".to_string(), "C2".to_string()),
            ("A3".to_string(), "B3".to_string()),
            ("B3".to_string(), "C3".to_string()),
        ],
        None,
    ).unwrap();
    
    // Separate {A1, A2, A3} from {C1, C2, C3}
    let result = dag.minimal_dseparator(
        vec!["A1".to_string(), "A2".to_string(), "A3".to_string()], 
        vec!["C1".to_string(), "C2".to_string(), "C3".to_string()], 
        false
    ).unwrap();
    
    let expected: HashSet<String> = vec![
        "B1".to_string(), "B2".to_string(), "B3".to_string()
    ].into_iter().collect();
    assert_eq!(result, Some(expected));
}

#[test]
fn test_fork_convergence_pattern() {
    // Graph: A→B, A→C, B→D, C→D (fork from A, convergence at D)
=======
fn test_role_hash_equality() {
    let mut dag = RustDAG::new();
    dag.add_edges_from(
        vec![
            ("A".to_string(), "B".to_string()),
            ("B".to_string(), "C".to_string()),
            ("C".to_string(), "D".to_string()),
            ("A".to_string(), "E".to_string()),
            ("E".to_string(), "D".to_string()),
        ],
        None,
    )
    .unwrap();

    let dag1 = dag.clone();
    let dag2 = dag.clone();

    assert_eq!(dag1, dag2);
}

// Helper function to calculate hash value as u64
    fn calculate_hash<T: Hash>(t: &T) -> u64 {
        let mut hasher = std::collections::hash_map::DefaultHasher::new();
        t.hash(&mut hasher);
        hasher.finish()
    }

#[test]
    fn test_hash() {
        // Create two identical M-bias DAGs: A -> B <- C, B -> D, E -> D
        let mut dag1 = RustDAG::new();
        dag1.add_edges_from(
            vec![
                ("A".to_string(), "B".to_string()),
                ("C".to_string(), "B".to_string()),
                ("B".to_string(), "D".to_string()),
                ("E".to_string(), "D".to_string()),
            ],
            None,
        )
        .unwrap();

        let mut dag2 = RustDAG::new();
        dag2.add_edges_from(
            vec![
                ("A".to_string(), "B".to_string()),
                ("C".to_string(), "B".to_string()),
                ("B".to_string(), "D".to_string()),
                ("E".to_string(), "D".to_string()),
            ],
            None,
        )
        .unwrap();

        // Test identical DAGs have same hash
        assert_eq!(dag1, dag2);
        assert_eq!(calculate_hash(&dag1), calculate_hash(&dag2));

        // Add exposure role to dag1
        dag1.with_role("exposure".to_string(), vec!["E".to_string()], true).unwrap();
        assert_ne!(dag1, dag2);
        assert_ne!(calculate_hash(&dag1), calculate_hash(&dag2));

        // Add exposure role to dag2
        dag2.with_role("exposure".to_string(), vec!["E".to_string()], true).unwrap();
        assert_eq!(dag1, dag2);
        assert_eq!(calculate_hash(&dag1), calculate_hash(&dag2));

        // Add outcome role to dag1
        dag1.with_role("outcome".to_string(), vec!["D".to_string()], true).unwrap();
        assert_ne!(dag1, dag2);
        assert_ne!(calculate_hash(&dag1), calculate_hash(&dag2));

        // Add outcome role to dag2
        dag2.with_role("outcome".to_string(), vec!["D".to_string()], true).unwrap();
        assert_eq!(dag1, dag2);
        assert_eq!(calculate_hash(&dag1), calculate_hash(&dag2));
    }



#[test]
fn test_roles() {
>>>>>>> 45bb0a73
    let mut dag = RustDAG::new();
    dag.add_edges_from(
        vec![
            ("A".to_string(), "B".to_string()),
<<<<<<< HEAD
            ("A".to_string(), "C".to_string()),
            ("B".to_string(), "D".to_string()),
            ("C".to_string(), "D".to_string()),
        ],
        None,
    ).unwrap();
    
    // Separate {B, C} from {D} - should need both B and C
    let result = dag.minimal_dseparator(
        vec!["B".to_string(), "C".to_string()], 
        vec!["D".to_string()], 
        false
    );

    // No separator should exist because B→D and C→D are direct edges
    assert!(result.is_err());
    assert!(result.unwrap_err().contains("No possible separators because B and D are adjacent"));
}

#[test]
fn test_diamond_pattern_multiple() {
    // Graph: Multiple diamond patterns
    // A1→B1, A1→C1, B1→D1, C1→D1
    // A2→B2, A2→C2, B2→D2, C2→D2
    let mut dag = RustDAG::new();
    dag.add_edges_from(
        vec![
            ("A1".to_string(), "B1".to_string()),
            ("A1".to_string(), "C1".to_string()),
            ("B1".to_string(), "D1".to_string()),
            ("C1".to_string(), "D1".to_string()),
            ("A2".to_string(), "B2".to_string()),
            ("A2".to_string(), "C2".to_string()),
            ("B2".to_string(), "D2".to_string()),
            ("C2".to_string(), "D2".to_string()),
        ],
        None,
    ).unwrap();
    
    // Separate {A1, A2} from {D1, D2}
    let result = dag.minimal_dseparator(
        vec!["A1".to_string(), "A2".to_string()], 
        vec!["D1".to_string(), "D2".to_string()], 
        false
    ).unwrap();
    
    assert!(result.is_some());
    let separator: HashSet<String> = result.unwrap();
    
    // Should include intermediate nodes from both diamonds
    assert!(!separator.is_empty());
    // Should contain some combination of B1, C1, B2, C2
    let intermediate_nodes: HashSet<String> = vec![
        "B1".to_string(), "C1".to_string(), "B2".to_string(), "C2".to_string()
    ].into_iter().collect();
    
    assert_eq!(separator, intermediate_nodes);
=======
            ("B".to_string(), "C".to_string()),
            ("C".to_string(), "D".to_string()),
            ("A".to_string(), "E".to_string()),
            ("E".to_string(), "D".to_string()),
        ],
        None,
    )
    .unwrap();

    // Test assigning role to existing node
    let result = dag.with_role("exposure".to_string(), vec!["A".to_string()], true);
    assert!(result.is_ok());
    assert!(dag.has_role("exposure"));
    assert_eq!(dag.get_role("exposure"), vec!["A".to_string()]);

    // Test assigning role to non-existent node (should fail)
    let result = dag.with_role("exposure".to_string(), vec!["Z".to_string()], true);
    assert!(matches!(result, Err(GraphError::NodeNotFound(ref s)) if s == "Z"));
    // Verify exposure role still contains only "A"
    assert_eq!(dag.get_role("exposure"), vec!["A".to_string()]);

    // Test assigning outcome role
    let result = dag.with_role("outcome".to_string(), vec!["D".to_string()], true);
    assert!(result.is_ok());
    assert!(dag.has_role("outcome"));
    assert_eq!(dag.get_role("outcome"), vec!["D".to_string()]);

    // Test valid causal structure
    assert!(dag.is_valid_causal_structure().is_ok());

    // Test removing role
    dag.without_role("exposure", None, true);
    assert!(!dag.has_role("exposure"));
    assert!(dag.is_valid_causal_structure().is_err());
>>>>>>> 45bb0a73
}<|MERGE_RESOLUTION|>--- conflicted
+++ resolved
@@ -260,39 +260,6 @@
 }
 
 #[test]
-<<<<<<< HEAD
-fn test_multiple_chains_separation() {
-    // Graph: A1→B1→C1, A2→B2→C2, A3→B3→C3 (three independent chains)
-    let mut dag = RustDAG::new();
-    dag.add_edges_from(
-        vec![
-            ("A1".to_string(), "B1".to_string()),
-            ("B1".to_string(), "C1".to_string()),
-            ("A2".to_string(), "B2".to_string()),
-            ("B2".to_string(), "C2".to_string()),
-            ("A3".to_string(), "B3".to_string()),
-            ("B3".to_string(), "C3".to_string()),
-        ],
-        None,
-    ).unwrap();
-    
-    // Separate {A1, A2, A3} from {C1, C2, C3}
-    let result = dag.minimal_dseparator(
-        vec!["A1".to_string(), "A2".to_string(), "A3".to_string()], 
-        vec!["C1".to_string(), "C2".to_string(), "C3".to_string()], 
-        false
-    ).unwrap();
-    
-    let expected: HashSet<String> = vec![
-        "B1".to_string(), "B2".to_string(), "B3".to_string()
-    ].into_iter().collect();
-    assert_eq!(result, Some(expected));
-}
-
-#[test]
-fn test_fork_convergence_pattern() {
-    // Graph: A→B, A→C, B→D, C→D (fork from A, convergence at D)
-=======
 fn test_role_hash_equality() {
     let mut dag = RustDAG::new();
     dag.add_edges_from(
@@ -376,12 +343,82 @@
 
 #[test]
 fn test_roles() {
->>>>>>> 45bb0a73
-    let mut dag = RustDAG::new();
-    dag.add_edges_from(
-        vec![
-            ("A".to_string(), "B".to_string()),
-<<<<<<< HEAD
+    let mut dag = RustDAG::new();
+    dag.add_edges_from(
+        vec![
+            ("A".to_string(), "B".to_string()),
+            ("B".to_string(), "C".to_string()),
+            ("C".to_string(), "D".to_string()),
+            ("A".to_string(), "E".to_string()),
+            ("E".to_string(), "D".to_string()),
+        ],
+        None,
+    )
+    .unwrap();
+
+    // Test assigning role to existing node
+    let result = dag.with_role("exposure".to_string(), vec!["A".to_string()], true);
+    assert!(result.is_ok());
+    assert!(dag.has_role("exposure"));
+    assert_eq!(dag.get_role("exposure"), vec!["A".to_string()]);
+
+    // Test assigning role to non-existent node (should fail)
+    let result = dag.with_role("exposure".to_string(), vec!["Z".to_string()], true);
+    assert!(matches!(result, Err(GraphError::NodeNotFound(ref s)) if s == "Z"));
+    // Verify exposure role still contains only "A"
+    assert_eq!(dag.get_role("exposure"), vec!["A".to_string()]);
+
+    // Test assigning outcome role
+    let result = dag.with_role("outcome".to_string(), vec!["D".to_string()], true);
+    assert!(result.is_ok());
+    assert!(dag.has_role("outcome"));
+    assert_eq!(dag.get_role("outcome"), vec!["D".to_string()]);
+
+    // Test valid causal structure
+    assert!(dag.is_valid_causal_structure().is_ok());
+
+    // Test removing role
+    dag.without_role("exposure", None, true);
+    assert!(!dag.has_role("exposure"));
+    assert!(dag.is_valid_causal_structure().is_err());
+}
+
+#[test]
+fn test_multiple_chains_separation() {
+    // Graph: A1→B1→C1, A2→B2→C2, A3→B3→C3 (three independent chains)
+    let mut dag = RustDAG::new();
+    dag.add_edges_from(
+        vec![
+            ("A1".to_string(), "B1".to_string()),
+            ("B1".to_string(), "C1".to_string()),
+            ("A2".to_string(), "B2".to_string()),
+            ("B2".to_string(), "C2".to_string()),
+            ("A3".to_string(), "B3".to_string()),
+            ("B3".to_string(), "C3".to_string()),
+        ],
+        None,
+    ).unwrap();
+    
+    // Separate {A1, A2, A3} from {C1, C2, C3}
+    let result = dag.minimal_dseparator(
+        vec!["A1".to_string(), "A2".to_string(), "A3".to_string()], 
+        vec!["C1".to_string(), "C2".to_string(), "C3".to_string()], 
+        false
+    ).unwrap();
+    
+    let expected: HashSet<String> = vec![
+        "B1".to_string(), "B2".to_string(), "B3".to_string()
+    ].into_iter().collect();
+    assert_eq!(result, Some(expected));
+}
+
+#[test]
+fn test_fork_convergence_pattern() {
+    // Graph: A→B, A→C, B→D, C→D (fork from A, convergence at D)
+    let mut dag = RustDAG::new();
+    dag.add_edges_from(
+        vec![
+            ("A".to_string(), "B".to_string()),
             ("A".to_string(), "C".to_string()),
             ("B".to_string(), "D".to_string()),
             ("C".to_string(), "D".to_string()),
@@ -439,40 +476,4 @@
     ].into_iter().collect();
     
     assert_eq!(separator, intermediate_nodes);
-=======
-            ("B".to_string(), "C".to_string()),
-            ("C".to_string(), "D".to_string()),
-            ("A".to_string(), "E".to_string()),
-            ("E".to_string(), "D".to_string()),
-        ],
-        None,
-    )
-    .unwrap();
-
-    // Test assigning role to existing node
-    let result = dag.with_role("exposure".to_string(), vec!["A".to_string()], true);
-    assert!(result.is_ok());
-    assert!(dag.has_role("exposure"));
-    assert_eq!(dag.get_role("exposure"), vec!["A".to_string()]);
-
-    // Test assigning role to non-existent node (should fail)
-    let result = dag.with_role("exposure".to_string(), vec!["Z".to_string()], true);
-    assert!(matches!(result, Err(GraphError::NodeNotFound(ref s)) if s == "Z"));
-    // Verify exposure role still contains only "A"
-    assert_eq!(dag.get_role("exposure"), vec!["A".to_string()]);
-
-    // Test assigning outcome role
-    let result = dag.with_role("outcome".to_string(), vec!["D".to_string()], true);
-    assert!(result.is_ok());
-    assert!(dag.has_role("outcome"));
-    assert_eq!(dag.get_role("outcome"), vec!["D".to_string()]);
-
-    // Test valid causal structure
-    assert!(dag.is_valid_causal_structure().is_ok());
-
-    // Test removing role
-    dag.without_role("exposure", None, true);
-    assert!(!dag.has_role("exposure"));
-    assert!(dag.is_valid_causal_structure().is_err());
->>>>>>> 45bb0a73
 }